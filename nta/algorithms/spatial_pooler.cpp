/*----------------------------------------------------------------------
 * Numenta Platform for Intelligent Computing (NuPIC)
 * Copyright (C) 2013, Numenta, Inc.  Unless you have purchased from
 * Numenta, Inc. a separate commercial license for this software code, the
 * following terms and conditions apply:
 *
 * This program is free software: you can redistribute it and/or modify
 * it under the terms of the GNU General Public License version 3 as
 * published by the Free Software Foundation.
 *
 * This program is distributed in the hope that it will be useful,
 * but WITHOUT ANY WARRANTY; without even the implied warranty of
 * MERCHANTABILITY or FITNESS FOR A PARTICULAR PURPOSE.
 * See the GNU General Public License for more details.
 *
 * You should have received a copy of the GNU General Public License
 * along with this program.  If not, see http://www.gnu.org/licenses.
 *
 * http://numenta.org/licenses/
 * ----------------------------------------------------------------------
 */

/** @file
 * Implementation of SpatialPooler
 */

#include <math.h>
#include <iostream>
#include <cstring>
#include <string>
#include <map>
#include <vector>
#include <nta/algorithms/spatial_pooler.hpp>

using namespace std;
using namespace nta;
using namespace nta::algorithms::spatial_pooler;

class CoordinateConverter2D {

  public:
    CoordinateConverter2D(UInt nrows, UInt ncols) : nrows_(nrows), 
                                                    ncols_(ncols) {}
    UInt toRow(UInt index) { return index / ncols_; };
    UInt toCol(UInt index) { return index % ncols_; };
    UInt toIndex(UInt row, UInt col) { return row * ncols_ + col; };

  private:
    UInt nrows_;
    UInt ncols_;
};


class CoordinateConverterND {

  public:
    CoordinateConverterND(vector<UInt>& dimensions) 
    {
      dimensions_ = dimensions;
      UInt b = 1;
      for (Int i = (Int) dimensions.size()-1; i >= 0; i--) {
        bounds_.insert(bounds_.begin(), b);
        b *= dimensions[i];
      }
    }

    void toCoord(UInt index, vector<UInt>& coord) 
    { 
      coord.clear();
      for (UInt i = 0; i < bounds_.size(); i++)  {
        coord.push_back((index / bounds_[i]) % dimensions_[i]);
      }
    };

    UInt toIndex(vector<UInt>& coord) 
    { 
      UInt index = 0;
      for (UInt i = 0; i < coord.size(); i++) {
        index += coord[i] * bounds_[i];
      } 
      return index;
    };

  private:
    vector<UInt> dimensions_;
    vector<UInt> bounds_;
};


SpatialPooler::SpatialPooler() { }

UInt SpatialPooler::getPotentialRadius() 
{ 
  return potentialRadius_; 
}

void SpatialPooler::setPotentialRadius(UInt potentialRadius)
{ 
  potentialRadius_ = potentialRadius; 
}

Real SpatialPooler::getPotentialPct() 
{ 
  return potentialPct_; 
}

void SpatialPooler::setPotentialPct(Real potentialPct)
{ 
  potentialPct_ = potentialPct; 
}

          
bool SpatialPooler::getGlobalInhibition() 
{ 
  return globalInhibition_; 
}

void SpatialPooler::setGlobalInhibition(bool globalInhibition)
{ 
  globalInhibition_ = globalInhibition; 
}

UInt SpatialPooler::getNumActiveColumnsPerInhArea()
{ 
  return numActiveColumnsPerInhArea_; 
}

void SpatialPooler::setNumActiveColumnsPerInhArea(UInt 
  numActiveColumnsPerInhArea) 
{ 
  NTA_ASSERT(numActiveColumnsPerInhArea > 0);
  numActiveColumnsPerInhArea_ = numActiveColumnsPerInhArea; 
  localAreaDensity_ = -1;
}

Real SpatialPooler::getLocalAreaDensity()
{
  return localAreaDensity_;
}

void SpatialPooler::setLocalAreaDensity(Real localAreaDensity)
{
  NTA_ASSERT(localAreaDensity > 0 && localAreaDensity <= 1);
  localAreaDensity_ = localAreaDensity;
  numActiveColumnsPerInhArea_ = -1;
}

UInt SpatialPooler::getStimulusThreshold()
{
  return stimulusThreshold_;
}

void SpatialPooler::setStimulusThreshold(UInt stimulusThreshold)
{
  stimulusThreshold_ = stimulusThreshold;
}

UInt SpatialPooler::getInhibitionRadius()
{
  return inhibitionRadius_;
}

void SpatialPooler::setInhibitionRadius(UInt inhibitionRadius)
{
  inhibitionRadius_ = inhibitionRadius;
}

UInt SpatialPooler::getDutyCyclePeriod()
{
  return dutyCyclePeriod_;
}

void SpatialPooler::setDutyCyclePeriod(UInt dutyCyclePeriod)
{
  dutyCyclePeriod_ = dutyCyclePeriod;
}

Real SpatialPooler::getMaxBoost()
{
  return maxBoost_;
}

void SpatialPooler::setMaxBoost(Real maxBoost)
{
  maxBoost_ = maxBoost;
}

UInt SpatialPooler::getIterationNum()
{
  return iterationNum_;
}

void SpatialPooler::setIterationNum(UInt iterationNum)
{
  iterationNum_ = iterationNum;
}

UInt SpatialPooler::getIterationLearnNum()
{
  return iterationLearnNum_;
}

void SpatialPooler::setIterationLearnNum(UInt iterationLearnNum)
{
  iterationLearnNum_ = iterationLearnNum;
}

UInt SpatialPooler::getSpVerbosity()
{
  return spVerbosity_;
}

void SpatialPooler::setSpVerbosity(UInt spVerbosity)
{
  spVerbosity_ = spVerbosity;
}

UInt SpatialPooler::getUpdatePeriod()
{
  return updatePeriod_;
}

void SpatialPooler::setUpdatePeriod(UInt updatePeriod)
{
  updatePeriod_ = updatePeriod;
}

Real SpatialPooler::getSynPermTrimThreshold()
{
  return synPermTrimThreshold_;
}

void SpatialPooler::setSynPermTrimThreshold(Real synPermTrimThreshold)
{
  synPermTrimThreshold_ = synPermTrimThreshold;
}

Real SpatialPooler::getSynPermActiveInc()
{
  return synPermActiveInc_;
}

void SpatialPooler::setSynPermActiveInc(Real synPermActiveInc)
{
  synPermActiveInc_ = synPermActiveInc;
}

Real SpatialPooler::getSynPermInactiveDec()
{
  return synPermInactiveDec_;
}

void SpatialPooler::setSynPermInactiveDec(Real synPermInactiveDec)
{
  synPermInactiveDec_ = synPermInactiveDec;
}

Real SpatialPooler::getSynPermBelowStimulusInc()
{
  return synPermBelowStimulusInc_;
}

void SpatialPooler::setSynPermBelowStimulusInc(Real synPermBelowStimulusInc)
{
  synPermBelowStimulusInc_ = synPermBelowStimulusInc;
}

Real SpatialPooler::getSynPermConnected()
{
  return synPermConnected_; 
}

void SpatialPooler::setSynPermConnected(Real synPermConnected)
{
  synPermConnected_ = synPermConnected;
}

Real SpatialPooler::getMinPctOverlapDutyCycles()
{
  return minPctOverlapDutyCycles_;
}

void SpatialPooler::setMinPctOverlapDutyCycles(Real minPctOverlapDutyCycles)
{
  minPctOverlapDutyCycles_ = minPctOverlapDutyCycles;
}

Real SpatialPooler::getMinPctActiveDutyCycles()
{
  return minPctActiveDutyCycles_;
}

void SpatialPooler::setMinPctActiveDutyCycles(Real minPctActiveDutyCycles)
{
  minPctActiveDutyCycles_ = minPctActiveDutyCycles;
}

void SpatialPooler::getBoostFactors(Real boostFactors[]) 
{
  copy(boostFactors_.begin(), boostFactors_.end(), boostFactors);
}

void SpatialPooler::setBoostFactors(Real boostFactors[]) 
{
  boostFactors_.assign(&boostFactors[0], &boostFactors[numColumns_]);
}

void SpatialPooler::getOverlapDutyCycles(Real overlapDutyCycles[])
{
  copy(overlapDutyCycles_.begin(), overlapDutyCycles_.end(), 
       overlapDutyCycles);
}

void SpatialPooler::setOverlapDutyCycles(Real overlapDutyCycles[])
{
  overlapDutyCycles_.assign(&overlapDutyCycles[0], &overlapDutyCycles[numColumns_]);
}

void SpatialPooler::getActiveDutyCycles(Real activeDutyCycles[])
{
  copy(activeDutyCycles_.begin(), activeDutyCycles_.end(), activeDutyCycles);
}

void SpatialPooler::setActiveDutyCycles(Real activeDutyCycles[])
{
  activeDutyCycles_.assign(&activeDutyCycles[0], &activeDutyCycles[numColumns_]);
}

void SpatialPooler::getMinOverlapDutyCycles(Real minOverlapDutyCycles[])
{
  copy(minOverlapDutyCycles_.begin(), minOverlapDutyCycles_.end(), minOverlapDutyCycles);
}

void SpatialPooler::setMinOverlapDutyCycles(Real minOverlapDutyCycles[])
{
  minOverlapDutyCycles_.assign(&minOverlapDutyCycles[0], 
                               &minOverlapDutyCycles[numColumns_]);
}

void SpatialPooler::getMinActiveDutyCycles(Real minActiveDutyCycles[])
{
  copy(minActiveDutyCycles_.begin(), minActiveDutyCycles_.end(), minActiveDutyCycles); 
}

void SpatialPooler::setMinActiveDutyCycles(Real minActiveDutyCycles[])
{
  minActiveDutyCycles_.assign(&minActiveDutyCycles[0], 
                              &minActiveDutyCycles[numColumns_]);
}

void SpatialPooler::getPotential(UInt column, UInt potential[]) 
{
  NTA_ASSERT(column < numColumns_);
  potentialPools_.getRow(column, &potential[0], &potential[numInputs_]);
}

void SpatialPooler::setPotential(UInt column, UInt potential[]) 
{
  NTA_ASSERT(column < numColumns_);
  potentialPools_.rowFromDense(column, &potential[0], &potential[numInputs_]);
}

void SpatialPooler::getPermanence(UInt column, Real permanences[])
{
  NTA_ASSERT(column < numColumns_);
  permanences_.getRowToDense(column, permanences);
}

void SpatialPooler::setPermanence(UInt column, Real permanences[])
{
  NTA_ASSERT(column < numColumns_);
  vector<Real> perm;
  perm.assign(&permanences[0],&permanences[numInputs_]);
  updatePermanencesForColumn_(perm, column, false);
}

void SpatialPooler::getConnectedSynapses(UInt column, UInt connectedSynapses[]) 
{
  NTA_ASSERT(column < numColumns_);
  connectedSynapses_.getRow(column,&connectedSynapses[0],
                            &connectedSynapses[numInputs_]);
}

void SpatialPooler::getConnectedCounts(UInt connectedCounts[]) 
{
  copy(connectedCounts_.begin(), connectedCounts_.end(), connectedCounts);
}



void SpatialPooler::initialize(vector<UInt> inputDimensions,
  vector<UInt> columnDimensions,
  UInt potentialRadius,
  Real potentialPct,
  bool globalInhibition,
  Real localAreaDensity,
  UInt numActiveColumnsPerInhArea,
  UInt stimulusThreshold,
  Real synPermInactiveDec,
  Real synPermActiveInc,
  Real synPermConnected,
  Real minPctOverlapDutyCycles,
  Real minPctActiveDutyCycles,
  UInt dutyCyclePeriod,
  Real maxBoost,
  Int seed,
  UInt spVerbosity) {

  numInputs_ = 1;
  inputDimensions_.clear();
  for (size_t i = 0; i < inputDimensions.size(); ++i)
  {  
    numInputs_ *= inputDimensions[i];
    inputDimensions_.push_back(inputDimensions[i]);
  }

  numColumns_ = 1;
  columnDimensions_.clear();
  for (size_t i = 0; i < columnDimensions.size(); ++i)
  {
    numColumns_ *= columnDimensions[i];
    columnDimensions_.push_back(columnDimensions[i]);
  }

  NTA_ASSERT(numColumns_ > 0);
  NTA_ASSERT(numInputs_ > 0);
  NTA_ASSERT(numActiveColumnsPerInhArea > 0 || localAreaDensity > 0);
  NTA_ASSERT(localAreaDensity < 0 ||
    localAreaDensity > 0 && localAreaDensity <= 0.5);
  NTA_ASSERT(potentialPct > 0 && potentialPct <= 1);

  seed_(seed);

  potentialRadius_ = potentialRadius > numInputs_ ? numInputs_ : 
                                                    potentialRadius;
  potentialPct_ = potentialPct;
  globalInhibition_ = globalInhibition;
  numActiveColumnsPerInhArea_ = numActiveColumnsPerInhArea;
  localAreaDensity_ = localAreaDensity;
  stimulusThreshold_ = stimulusThreshold;
  synPermInactiveDec_ = synPermInactiveDec;
  synPermActiveInc_ = synPermActiveInc;
  synPermBelowStimulusInc_ = synPermConnected / 10.0;
  synPermConnected_ = synPermConnected;
  minPctOverlapDutyCycles_ = minPctOverlapDutyCycles;
  minPctActiveDutyCycles_ = minPctActiveDutyCycles;
  dutyCyclePeriod_ = dutyCyclePeriod;
  maxBoost_ = maxBoost;
  spVerbosity_ = spVerbosity;
  synPermMin_ = 0.0;
  synPermMax_ = 1.0;
  synPermTrimThreshold_ = synPermActiveInc / 2.0;
  NTA_ASSERT(synPermTrimThreshold_ < synPermConnected_);
  updatePeriod_ = 50;
  initConnectedPct_ = 0.5;
  version_ = 1.0;
  iterationNum_ = 0;
  iterationLearnNum_ = 0;


  potentialPools_.resize(numColumns_, numInputs_);
  permanences_.resize(numColumns_, numInputs_);
  connectedSynapses_.resize(numColumns_, numInputs_);
  connectedCounts_.resize(numColumns_);

  overlapDutyCycles_.assign(numColumns_, 0);
  activeDutyCycles_.assign(numColumns_, 0);
  minOverlapDutyCycles_.assign(numColumns_, 0);
  minActiveDutyCycles_.assign(numColumns_, 0);
  boostFactors_.assign(numColumns_, 1);
  overlaps.assign(numColumns_, 0);

  inhibitionRadius_ = 0;

  for (UInt i = 0; i < numColumns_; ++i)
  {
    vector<UInt> potential = mapPotential1D_(i,true);
    vector<Real> perm = initPermanence_(potential, initConnectedPct_);
    potentialPools_.rowFromDense(i,potential.begin(),potential.end());
    updatePermanencesForColumn_(perm,i,true);
  }

  updateInhibitionRadius_();

}

Real SpatialPooler::real_rand()
{
  return ((double)rand()/(double)RAND_MAX);
}

vector<UInt> SpatialPooler::compute(vector<UInt> inputVector, bool learn)
{
  // TODO: implement stub
  vector<UInt> activeColumns(numColumns_, 0);
  return activeColumns;
}

vector<UInt> SpatialPooler::mapPotential1D_(UInt column, bool wrapAround)
{
  vector<UInt> potential(numInputs_,0);
  vector<Int> indices;
  for (Int i = -potentialRadius_ + column; i <= Int(potentialRadius_ + column); 
       i++)
    {
      if (wrapAround) {
        indices.push_back((i + numInputs_) % numInputs_);
      } else if (i >= 0 && i < Int(numInputs_)) {
        indices.push_back(i);
      }
    }

  random_shuffle(indices.begin(),indices.end(),rgen_);
  Int numPotential = Int(round(indices.size() * potentialPct_));
  for (Int i = 0; i < numPotential; i++) {
    potential[indices[i]] = 1;
  }
  
  return potential;
}

Real SpatialPooler::initPermConnected_()
{
  return synPermConnected_ + real_rand() * synPermActiveInc_ / 4.0;
}

Real SpatialPooler::initPermUnconnected_()
{
  return synPermConnected_ * real_rand();
}

vector<Real> SpatialPooler::initPermanence_(vector<UInt>& potential, 
                                            Real connectedPct)
{
  vector<Real> perm(numInputs_, 0);
  for (UInt i = 0; i < numInputs_; i++) {
    if (potential[i] < 1) {
      continue;
    }

    if (real_rand() < connectedPct) {
      perm[i] = initPermConnected_();
    } else {
      perm[i] = initPermUnconnected_();
    } 
    perm[i] = perm[i] < synPermTrimThreshold_ ? 0 : perm[i];
  }

  return perm;
}

void SpatialPooler::clip_(vector<Real>& perm, bool trim=false)
{
  Real minVal = trim ? synPermTrimThreshold_ : synPermMin_;
  for (UInt i = 0; i < perm.size(); i++)
  {
    perm[i] = perm[i] > synPermMax_ ? synPermMax_ : perm[i];
    perm[i] = perm[i] < minVal ? synPermMin_ : perm[i];
  }
}


void SpatialPooler::updatePermanencesForColumn_(vector<Real>& perm, UInt column,
                                                bool raisePerm)
{
  vector<UInt> connectedSparse;

  UInt numConnected;
  if (raisePerm) {
    vector<UInt> potential;
    potential.resize(numInputs_);
    potentialPools_.getRow(column, potential.begin(), potential.end());
    raisePermanencesToThreshold_(perm,potential);
  }

  numConnected = 0;
  for (UInt i = 0; i < perm.size(); ++i)
  {
    if (perm[i] > synPermConnected_) {
      connectedSparse.push_back(i);
      ++numConnected;
    }
  }

  clip_(perm, true);
  connectedSynapses_.replaceSparseRow(column,connectedSparse.begin(), 
                                      connectedSparse.end());
  permanences_.setRowFromDense(column, perm);
  connectedCounts_[column] = numConnected;
}

UInt SpatialPooler::countConnected_(vector<Real>& perm)
{
  UInt numConnected = 0;
  for (UInt i = 0; i < perm.size(); i++) {
     if (perm[i] > synPermConnected_) {
       ++numConnected;
     }
   }
  return numConnected;
}

UInt SpatialPooler::raisePermanencesToThreshold_(vector<Real>& perm, 
                                                 vector<UInt>& potential)
{
  clip_(perm);
  UInt numConnected;
  while (true) 
  {
    numConnected = countConnected_(perm);
    if (numConnected >= stimulusThreshold_)
      break;

    for (UInt i = 0; i < numInputs_; i++) {
      if (potential[i] > 0) {
        perm[i] += synPermBelowStimulusInc_;
      }
    }
  }
  return numConnected;
}

void SpatialPooler::updateInhibitionRadius_()
{
  // TODO: implement
  return;
}

void SpatialPooler::updateMinDutyCycles_()
{
  // TODO: implement
  return;
}

void SpatialPooler::updateMinDutyCyclesGlobal_()
{
  // TODO: implement
  return;
}

void SpatialPooler::updateMinDutyCyclesLocal_()
{
  // TODO: implement
  return;
}

void SpatialPooler::updateDutyCycles_(vector<UInt>& overlaps, 
                       vector<UInt>& activeColumns)
{
  // TODO: implement
  return;
}

Real SpatialPooler::avgColumnsPerInput_()
{
  UInt numDim = max(columnDimensions_.size(), inputDimensions_.size());
  Real columnsPerInput = 0;
  for (UInt i = 0; i < numDim; i++) {
    Real col, input;
    col = (i < columnDimensions_.size()) ? columnDimensions_[i] : 1;
    input = (i < inputDimensions_.size()) ? inputDimensions_[i] : 1;
    columnsPerInput += col / input;
  }
  return columnsPerInput / numDim;
}

Real SpatialPooler::avgConnectedSpanForColumn1D_(UInt column)
{

  NTA_ASSERT(inputDimensions_.size() == 1);
  vector<UInt> connectedSparse = connectedSynapses_.getSparseRow(column);
  if (connectedSparse.size() == 0)
    return 0;
  UInt minIndex = *min_element(connectedSparse.begin(),
                               connectedSparse.end());
  UInt maxIndex = *max_element(connectedSparse.begin(),
                               connectedSparse.end());
  return maxIndex - minIndex + 1;
}

Real SpatialPooler::avgConnectedSpanForColumn2D_(UInt column)
{

  NTA_ASSERT(inputDimensions_.size() == 2);

  UInt nrows = inputDimensions_[0];
  UInt ncols = inputDimensions_[1];

  CoordinateConverter2D conv(nrows,ncols);

  vector<UInt> connectedSparse = connectedSynapses_.getSparseRow(column);
  vector<UInt> rows, cols;
  for (UInt i = 0; i < connectedSparse.size(); i++) {
    UInt index = connectedSparse[i];
    rows.push_back(conv.toRow(index));
    cols.push_back(conv.toCol(index));
  }

  if (rows.size() == 0 && cols.size() == 0) {
    return 0;
  }
  
  UInt rowSpan = *max_element(rows.begin(),rows.end()) - 
                 *min_element(rows.begin(),rows.end()) + 1;

  UInt colSpan = *max_element(cols.begin(),cols.end()) - 
                 *min_element(cols.begin(),cols.end()) + 1;

  return (rowSpan + colSpan) / 2.0;                

}

Real SpatialPooler::avgConnectedSpanForColumnND_(UInt column)
{
  UInt numDimensions = inputDimensions_.size();
  vector<UInt> connectedSparse = connectedSynapses_.getSparseRow(column);
  vector<UInt> maxCoord(numDimensions, 0);
  vector<UInt> minCoord(numDimensions, *max_element(inputDimensions_.begin(),
                                                    inputDimensions_.end()));

  CoordinateConverterND conv(inputDimensions_);

  if (connectedSparse.size() == 0 ) {
    return 0;
  }

  for (UInt i = 0; i < connectedSparse.size(); i++) {
    vector<UInt> columnCoord;
    conv.toCoord(connectedSparse[i],columnCoord);
    for (UInt j = 0; j < columnCoord.size(); j++) {
      maxCoord[j] = max(maxCoord[j], columnCoord[j]);
      minCoord[j] = min(minCoord[j], columnCoord[j]);
    }
  }

  UInt totalSpan = 0;
  for (UInt j = 0; j < inputDimensions_.size(); j++) {
    totalSpan += maxCoord[j] - minCoord[j] + 1;
  }

  return (Real) totalSpan / inputDimensions_.size();

}

void SpatialPooler::adaptSynapses_(vector<UInt>& inputVector, 
                    vector<UInt>& activeColumns)
{
  vector<Real> permChanges(numInputs_, -1 * synPermInactiveDec_);
  for (UInt i = 0; i < numInputs_; i++) {
    if (inputVector[i] > 0) {
      permChanges[i] = synPermActiveInc_;
    }
  }

  for (UInt i = 0; i < activeColumns.size(); i++) {
    UInt column = activeColumns[i];
    vector<UInt> potential(numInputs_, 0);
    vector <Real> perm(numInputs_, 0);
<<<<<<< HEAD
=======
    // use nNonZerosOnRow() and getRowToSparse()
>>>>>>> f6fdb746
    potentialPools_.getRow(column, potential.begin(), potential.end());
    permanences_.getRowToDense(column, perm);
    for (UInt j = 0; j < numInputs_; j++) {
      if (potential[j] > 0) {
        perm[j] += permChanges[j];
      }
    }
    updatePermanencesForColumn_(perm, column);
  }
}

void SpatialPooler::bumpUpWeakColumns_()
{
  // TODO: implement
  return;
}

void SpatialPooler::updateDutyCyclesHelper_(vector<Real>& dutyCycles, 
                                     vector<UInt> newValues, 
                                     UInt period)
{
  // TODO: implement
  return;
}

void SpatialPooler::updateBoostFactors_()
{
  // TODO: implement
  return;
}

void SpatialPooler::updateBookeepingVars_(bool learn)
{
  // TODO: implement
  return;
}

void SpatialPooler::calculateOverlap_(vector<UInt>& inputVector,
                                      vector<UInt>& overlaps)
{
  overlaps.assign(numColumns_,0);
  connectedSynapses_.rightVecSumAtNZ(inputVector.begin(),inputVector.end(),
    overlaps.begin(),overlaps.end());
  if (stimulusThreshold_ > 0) {
    for (UInt i = 0; i < numColumns_; i++) {
      if (overlaps[i] < stimulusThreshold_) {
        overlaps[i] = 0;
      }
    }
  }
}

void SpatialPooler::calculateOverlapPct_(vector<UInt>& overlaps,
                                         vector<Real>& overlapPct)
{
  overlapPct.assign(numColumns_,0);
  for (UInt i = 0; i < numColumns_; i++) {
    overlapPct[i] = ((Real) overlaps[i]) / connectedCounts_[i];
  }
}

// Makes a copy of overlaps
void SpatialPooler::inhibitColumns_(vector<UInt> overlaps, 
                                    vector<UInt>& activeColumns)
{
  Real density = localAreaDensity_;
  if (localAreaDensity_ < 0) {
    UInt inhibitionArea = pow((Real) (2 * inhibitionRadius_ + 1),
                              (Real) columnDimensions_.size());
    inhibitionArea = min(inhibitionArea, numColumns_);
    density = ((Real) numActiveColumnsPerInhArea_) / inhibitionArea;
    density = min(density, (Real) 0.5);
  }

  vector<Real> overlapsReal;
  overlapsReal.resize(numColumns_);

  for (UInt i = 0; i < numColumns_; i++) {
    overlapsReal[i] = overlaps[i] + 0.1 * real_rand();
  }

  if (globalInhibition_ || 
      inhibitionRadius_ > *max_element(columnDimensions_.begin(),
                                       columnDimensions_.end())) {
    inhibitColumnsGlobal_(overlapsReal, density, activeColumns);
  } else {
    inhibitColumnsLocal_(overlapsReal, density, activeColumns);
  }
}

bool SpatialPooler::isWinner_(Real score, vector<scoreCard>& winners,
                               UInt numWinners)
{
  if (winners.size() < numWinners) {
    return true;
  }

  if (score > (winners[numWinners-1].score)) {
    return true;
  }

  return false;
}

void SpatialPooler::addToWinners_(UInt index, Real score, 
                                    vector<scoreCard>& winners)
{
  scoreCard val = { index, score };
  for (vector<scoreCard>::iterator it = winners.begin();
       it != winners.end(); it++) {
    if (score > it->score) {
      winners.insert(it, val);
      return;
    }
  }
  winners.push_back(val);
}

void SpatialPooler::inhibitColumnsGlobal_(vector<Real>& overlaps, Real density,
                           vector<UInt>& activeColumns)
{
  activeColumns.clear();
  UInt numActive = (UInt) (density * numColumns_);
  vector<scoreCard> winners;
  for (UInt i = 0; i < numColumns_; i++) {
    if (isWinner_(overlaps[i], winners, numActive)) {
      addToWinners_(i,overlaps[i], winners);      
    }
  }

  for (UInt i = 0; i < numActive; i++) {
    activeColumns.push_back(winners[i].index);
  }
  
}

void SpatialPooler::inhibitColumnsLocal_(vector<Real>& overlaps, Real density,
                           vector<UInt>& activeColumns)
{
  activeColumns.clear();
  Real arbitration = *max_element(overlaps.begin(), overlaps.end()) / 1000.0;
  for (UInt column = 0; column < numColumns_; column++) {
    vector<UInt> neighbors;
    getNeighborsND_(column, columnDimensions_, inhibitionRadius_, false, 
                    neighbors);
    UInt numActive = (UInt) (0.5 + (density * (neighbors.size() + 1)));
    UInt numBigger = 0;
    for (UInt i = 0; i < neighbors.size(); i++) {
      if (overlaps[neighbors[i]] > overlaps[column]) {
        numBigger++;
      }
    }

    if (numBigger < numActive) {
      activeColumns.push_back(column);
      overlaps[column] += arbitration;
    }

  }
}

void SpatialPooler::getNeighbors1D_(UInt column, vector<UInt>& dimensions, 
                     UInt radius, bool wrapAround, vector<UInt>& neighbors)
{
  NTA_ASSERT(dimensions.size() == 1);
  neighbors.clear();
  for (Int i = (Int) column - (Int) radius; 
       i < (Int) column + (Int) radius + 1; i++) {

    if (i == (Int) column) {
      continue;
    }

    if (wrapAround) {
      neighbors.push_back((i + (Int) numColumns_) % numColumns_);
    } else if (i >= 0 && i < (Int) numColumns_) {
      neighbors.push_back(i);
    }
  }
}

void SpatialPooler::getNeighbors2D_(UInt column, vector<UInt>& dimensions, 
                     UInt radius, bool wrapAround, vector<UInt>& neighbors)
{
  NTA_ASSERT(dimensions.size() == 2);
  neighbors.clear();

  UInt nrows = dimensions[0];
  UInt ncols = dimensions[1];

  CoordinateConverter2D conv(nrows,ncols);
  
  Int row = (Int) conv.toRow(column);
  Int col = (Int) conv.toCol(column);

  for (Int r = row - (Int) radius; r <= row + (Int) radius; r++) {
    for (Int c = col - (Int) radius; c <= col + (Int) radius; c++) {
      if (r == row && c == col) {
        continue;
      }

      if (wrapAround) {
        UInt index = conv.toIndex((r + nrows) % nrows, (c + ncols) % ncols);
        neighbors.push_back(index);
      } else if (r >= 0 && r < (Int) nrows && c >= 0 && c < (Int) ncols) {
        UInt index = conv.toIndex(r,c);
        neighbors.push_back(index);
      }
    }
  }
}

void SpatialPooler::cartesianProduct_(vector<vector<UInt> >& vecs, 
                                      vector<vector<UInt> >& product)
{
  if (vecs.size() == 0) {
    return;
  }

  if (vecs.size() == 1) {
    for (UInt i = 0; i < vecs[0].size(); i++) {
      vector<UInt> v;
      v.push_back(vecs[0][i]);
      product.push_back(v);
    }
    return;
  }

  vector<UInt> v = vecs[0];
  vecs.erase(vecs.begin());

  vector<vector<UInt> > prod;
  cartesianProduct_(vecs, prod);
  for (UInt i = 0; i < v.size(); i++) {
    for (UInt j = 0; j < prod.size(); j++) {
      vector<UInt> coord = prod[j];
      coord.push_back(v[i]);
      product.push_back(coord);
    }
  }
}

void SpatialPooler::range_(Int start, Int end, UInt ubound, bool wrapAround,
                           vector<UInt>& rangeVector)
{
  rangeVector.clear();
  for (Int i = start; i <= end; i++) { 
    if (wrapAround) {
      rangeVector.push_back((i + (Int) ubound) % (Int) ubound);
    } else if (i >= 0 && i < (Int) ubound) {
      rangeVector.push_back(i);
    } 
  }
}

void SpatialPooler::getNeighborsND_(UInt column, vector<UInt>& dimensions, 
                     UInt radius, bool wrapAround, vector<UInt>& neighbors)
{

  neighbors.clear();
  CoordinateConverterND conv(dimensions);

  vector<UInt> columnCoord;
  conv.toCoord(column,columnCoord);
  
  vector<vector<UInt> > rangeND;

  for (UInt i = 0; i < dimensions.size(); i++) {
    vector<UInt> curRange;
    range_((Int) columnCoord[i] - (Int) radius,
           (Int) columnCoord[i] + (Int) radius,
           dimensions[i], wrapAround, curRange);
    rangeND.insert(rangeND.begin(), curRange);
  }

  vector<vector<UInt> > neighborCoords;
  cartesianProduct_(rangeND, neighborCoords);
  for (UInt i = 0; i < neighborCoords.size(); i++) {
    UInt index = conv.toIndex(neighborCoords[i]);
    if (index != column) {
      neighbors.push_back(index);
    }
  }

}

bool SpatialPooler::isUpdateRound_()
{
  return (iterationNum_ % updatePeriod_) == 0;
}


void SpatialPooler::seed_(Int seed)
{
  rgen_ = Random(seed);
}
<|MERGE_RESOLUTION|>--- conflicted
+++ resolved
@@ -756,10 +756,7 @@
     UInt column = activeColumns[i];
     vector<UInt> potential(numInputs_, 0);
     vector <Real> perm(numInputs_, 0);
-<<<<<<< HEAD
-=======
     // use nNonZerosOnRow() and getRowToSparse()
->>>>>>> f6fdb746
     potentialPools_.getRow(column, potential.begin(), potential.end());
     permanences_.getRowToDense(column, perm);
     for (UInt j = 0; j < numInputs_; j++) {
