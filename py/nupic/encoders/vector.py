# ----------------------------------------------------------------------
# Numenta Platform for Intelligent Computing (NuPIC)
# Copyright (C) 2013, Numenta, Inc.  Unless you have an agreement
# with Numenta, Inc., for a separate license for this software code, the
# following terms and conditions apply:
#
# This program is free software: you can redistribute it and/or modify
# it under the terms of the GNU General Public License version 3 as
# published by the Free Software Foundation.
#
# This program is distributed in the hope that it will be useful,
# but WITHOUT ANY WARRANTY; without even the implied warranty of
# MERCHANTABILITY or FITNESS FOR A PARTICULAR PURPOSE.
# See the GNU General Public License for more details.
#
# You should have received a copy of the GNU General Public License
# along with this program.  If not, see http://www.gnu.org/licenses.
#
# http://numenta.org/licenses/
# ----------------------------------------------------------------------

import numpy

from nupic.encoders.base import Encoder
from nupic.encoders.scalar import ScalarEncoder
from nupic.data.fieldmeta import FieldMetaType


class VectorEncoder(Encoder):
  """represents an array/vector of values of the same type (scalars, or date, ..);"""


  def __init__(self, length, encoder, name='vector', typeCastFn=None):
    """@param length: size of the vector, number of elements
       @param encoder: instance of encoder used for coding of the elements
       @param typeCastFn: function to convert decoded output (as string) back to original values (None for identity fn)
       **NOTE:** this constructor cannot be used in description.py, as it depands passing of an object!
    """

    if not (isinstance(length, int) and length > 0):
      raise Exception("Length must be int > 0, but it is: %s" % length)
    if not isinstance(encoder, Encoder):
      raise Exception("Must provide an encoder")
    if (typeCastFn is not None) and (not isinstance(typeCastFn, type)):
      raise Exception("if typeCastFn is provided, it must be a type() function; but it is %s", type(typeCastFn))

    self._len = length
    self._enc = encoder
    self._w = encoder.getWidth()
    self._name = name
    self._typeCastFn = typeCastFn
    self.encoders = None

  def encodeIntoArray(self, input, output):
<<<<<<< HEAD
    if not isinstance(input, list) and len(input) == self._len:
      raise Exception("input must be list if size %d" % self._len)
=======
    if not (isinstance(input, list) and len(input)==self._len):
      raise Exception("input must be list if size %d (it is %d)" % (self._len, len(input)))
>>>>>>> 586a0b81
    for e in range(self._len):
      tmp = self._enc.encode(input[e])
      output[e*self._w:(e+1)*self._w]=tmp
  

  def decode(self, encoded, parentFieldName=''):
    ret = []
    w = self._w
    if encoded == None:
      raise Exception("passing None value to decode()!")
    for i in xrange(self._len):
      tmp = self._enc.decode(encoded[i*w:(i+1)*w])[0].values()[0][1] # dict.values().first_element.scalar_value
      if self._typeCastFn is not None:
        if self._typeCastFn == int:
           tmp = self._typeCastFn(float(tmp)) # hack, need to cast to float first, then to int()
        else:
	  tmp = self._typeCastFn(tmp)
      ret.append(tmp)
    
    # Return result as EncoderResult
    if parentFieldName != '':
      fieldName = "%s.%s" % (parentFieldName, self._name)
    else:
      fieldName = self._name
    ranges = ret
    desc = ret
    return ({fieldName: (ranges, desc)}, [fieldName])

  def getData(self, decoded):
    """get the data part (vector) from the decode() output format; 
       use when you want to work with the data manually"""
    fieldname = decoded[1][0]
    return map(self._typeCastFn, decoded[0][fieldname][0])
       
  ########################################################
  # the boring stuff

  def getDescription(self):
    return [(self._name, 0),]

  def getBucketValues(self):
    raise NotImplementedError("Not implemented yet.")

  def getWidth(self):
    return self._len * self._enc.getWidth()

  def getDecoderOutputFieldTypes(self):
    return [FieldMetaType.list]

  def getBucketIndices(self, input):
    if not (isinstance(input, list) and len(input) == self._len):
      raise Exception("Input must be a list of size %d" % self._len) 
    return [0]



###############################################################################################
class VectorEncoderOPF(VectorEncoder):
  """
     Vector encoder using ScalarEncoder; 
     usecase: in OPF description.py files, see above why VectorEncoder 
     cannot be used there directly.
  """

<<<<<<< HEAD
  def __init__(self, length, w, minval, maxval, periodic=False, n=0, radius=0,
                resolution=0, name=None, verbosity=0, clipInput=False, dataType="float"):
    """
       instance of VectorEncoder using ScalarEncoder as base, 
=======
  def __init__(self, length, minval, maxval, w=21, periodic=False, n=0, radius=0,
                resolution=0, name=None, verbosity=0, clipInput=False):
    """instance of VectorEncoder using ScalarEncoder as base, 
>>>>>>> 586a0b81
       use-case: in OPF description.py files, where you cannot use VectorEncoder directly (see above);
       @param length: #elements in the vector, 
       @param dataType -- string that describes python data type (used for casting), because OPF can only give string as argument
       @param: rest of params is from ScalarEncoder, see scalar.py for details
    """

    sc = ScalarEncoder(w, minval, maxval, periodic=periodic, n=n, radius=radius, resolution=resolution, 
                       name=name, verbosity=verbosity, clipInput=clipInput)
    if dataType == "float":
      _cast=float
    elif dataType == "int":
      _cast=int
    elif dataType == "str":
      _cast=str
    else:
      raise Exception("VectorEncoderOPF unknown dataType (cast): %s" % dataType)

    super(VectorEncoderOPF, self).__init__(length, sc, typeCastFn=_cast)


#################################################################################################
class SimpleVectorEncoder(VectorEncoder):
  """Vector encoder for beginners, easy to create and play with;
     by default encodes list of 5 elements, numbers 0-100"""

  def __init__(self, length=5, minval=0, maxval=100, resolution=1, name='vect', typeCastFn=float):
    sc = ScalarEncoder(5, minval, maxval, resolution=resolution, name='idx')
    super(SimpleVectorEncoder, self).__init__(length, sc, typeCastFn=typeCastFn)

<|MERGE_RESOLUTION|>--- conflicted
+++ resolved
@@ -52,13 +52,8 @@
     self.encoders = None
 
   def encodeIntoArray(self, input, output):
-<<<<<<< HEAD
     if not isinstance(input, list) and len(input) == self._len:
-      raise Exception("input must be list if size %d" % self._len)
-=======
-    if not (isinstance(input, list) and len(input)==self._len):
-      raise Exception("input must be list if size %d (it is %d)" % (self._len, len(input)))
->>>>>>> 586a0b81
+      raise Exception("input must be list of size %d (it is %d)" % (self._len, len(input)))
     for e in range(self._len):
       tmp = self._enc.encode(input[e])
       output[e*self._w:(e+1)*self._w]=tmp
@@ -123,16 +118,11 @@
      cannot be used there directly.
   """
 
-<<<<<<< HEAD
-  def __init__(self, length, w, minval, maxval, periodic=False, n=0, radius=0,
-                resolution=0, name=None, verbosity=0, clipInput=False, dataType="float"):
+
+  def __init__(self, length, minval, maxval, w=21, periodic=False, n=0, radius=0,
+                resolution=0, name=None, verbosity=0, clipInput=False):
     """
        instance of VectorEncoder using ScalarEncoder as base, 
-=======
-  def __init__(self, length, minval, maxval, w=21, periodic=False, n=0, radius=0,
-                resolution=0, name=None, verbosity=0, clipInput=False):
-    """instance of VectorEncoder using ScalarEncoder as base, 
->>>>>>> 586a0b81
        use-case: in OPF description.py files, where you cannot use VectorEncoder directly (see above);
        @param length: #elements in the vector, 
        @param dataType -- string that describes python data type (used for casting), because OPF can only give string as argument
@@ -153,6 +143,7 @@
     super(VectorEncoderOPF, self).__init__(length, sc, typeCastFn=_cast)
 
 
+
 #################################################################################################
 class SimpleVectorEncoder(VectorEncoder):
   """Vector encoder for beginners, easy to create and play with;
