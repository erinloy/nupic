--- conflicted
+++ resolved
@@ -27,11 +27,8 @@
 import numpy
 
 from nupic.research.temporal_memory import TemporalMemory
-<<<<<<< HEAD
 from nupic.bindings.algorithms import TemporalMemory as TemporalMemoryCPP
 from nupic.research.fast_temporal_memory import FastTemporalMemory
-=======
->>>>>>> 76f80122
 from nupic.research.monitor_mixin.temporal_memory_monitor_mixin import (
   TemporalMemoryMonitorMixin)
 
@@ -145,7 +142,6 @@
 
 
 
-<<<<<<< HEAD
 class TPShim(TPShimMixin, TemporalMemory):
   pass
 
@@ -230,8 +226,6 @@
     return output
 
 
-=======
->>>>>>> 76f80122
   def topDownCompute(self, topDownIn=None):
     """
     (From `TP.py`)
