--- conflicted
+++ resolved
@@ -43,11 +43,7 @@
 from nupic.database.ClientJobsDAO import (
     ClientJobsDAO, InvalidConnectionException)
 from nupic.swarming.hypersearch.utils import (runModelGivenBaseAndParams,
-<<<<<<< HEAD
-                                                  runDummyModel)
-=======
                                               runDummyModel)
->>>>>>> 7871a7aa
 from nupic.swarming.permutationhelpers import *
 from nupic.swarming.exp_generator.ExpGenerator import expGenerator
 
