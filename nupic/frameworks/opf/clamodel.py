--- conflicted
+++ resolved
@@ -482,9 +482,6 @@
     if tp is None:
       return
 
-<<<<<<< HEAD
-    tp.setParameter('topDownMode', False)
-=======
     if (self.getInferenceType() == InferenceType.TemporalAnomaly or
         self._isReconstructionModel()):
       topDownCompute = True
@@ -493,7 +490,6 @@
 
     tp = self._getTPRegion()
     tp.setParameter('topDownMode', topDownCompute)
->>>>>>> f1cbc4d7
     tp.setParameter('inferenceMode', self.isInferenceEnabled())
     tp.setParameter('learningMode', self.isLearningEnabled())
     tp.prepareInputs()
@@ -630,17 +626,7 @@
 
       # Calculate the anomaly score using the active columns
       # and previous predicted columns
-<<<<<<< HEAD
       inferences[InferenceElement.anomalyScore] = (self._anomalyInst.computeAnomalyScore(activeColumns,[]))
-=======
-
-      inferences[InferenceElement.anomalyScore] = (
-          computeAnomalyScore(activeColumns, self._prevPredictedColumns))
-
-      # Store the predicted columns for the next timestep
-      predictedColumns = tp.getOutputData("topDownOut").nonzero()[0]
-      self._prevPredictedColumns = copy.deepcopy(predictedColumns)
->>>>>>> f1cbc4d7
 
       # Calculate the classifier's output and use the result as the anomaly
       # label. Stores as string of results.
